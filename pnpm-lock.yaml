--- conflicted
+++ resolved
@@ -469,7 +469,6 @@
 
   typescript/packages/h402:
     dependencies:
-<<<<<<< HEAD
       '@arkade-os/sdk':
         specifier: ^0.3.3
         version: 0.3.3
@@ -479,11 +478,9 @@
       '@scure/btc-signer':
         specifier: ^2.0.1
         version: 2.0.1
-=======
       '@solana-program/compute-budget':
         specifier: ^0.8.0
         version: 0.8.0(@solana/kit@2.1.1(fastestsmallesttextencoderdecoder@1.0.22)(typescript@5.8.3)(ws@8.18.2(bufferutil@4.0.9)(utf-8-validate@5.0.10)))
->>>>>>> fd0dd3e7
       '@solana-program/memo':
         specifier: ^0.7.0
         version: 0.7.0(@solana/kit@2.1.1(fastestsmallesttextencoderdecoder@1.0.22)(typescript@5.8.3)(ws@8.18.2(bufferutil@4.0.9)(utf-8-validate@5.0.10)))
@@ -992,14 +989,11 @@
     resolution: {integrity: sha512-30iZtAPgz+LTIYoeivqYo853f02jBYSd5uGnGpkFV0M3xOt9aN73erkgYAmZU43x4VfqcnLxW9Kpg3R5LC4YYw==}
     engines: {node: '>=6.0.0'}
 
-<<<<<<< HEAD
   '@arkade-os/sdk@0.3.3':
     resolution: {integrity: sha512-WUvUF+3HR5Emc+wY88DvYifXYVQTqedzUy8bCYF/7/bHLlz+YoCxtrse0sPjKyDMJ/mq5+aNghQxynpi6YXkiA==}
     engines: {node: '>=20.0.0'}
-=======
   '@anthropic-ai/sdk@0.39.0':
     resolution: {integrity: sha512-eMyDIPRZbt1CCLErRCi3exlAvNkBtRe+kW5vvJyef93PmNr/clstYgHhtvmkxN82nlKgzyGPCyGxrm0JQ1ZIdg==}
->>>>>>> fd0dd3e7
 
   '@babel/code-frame@7.27.1':
     resolution: {integrity: sha512-cjQ7ZlQ0Mv3b47hABuTevyTuYN4i+loJKGeV9flcCgIK37cCXRh+L1bd3iBHlynerhQ7BhCkn2BPbQUL+rGqFg==}
@@ -6008,7 +6002,6 @@
       '@jridgewell/gen-mapping': 0.3.8
       '@jridgewell/trace-mapping': 0.3.25
 
-<<<<<<< HEAD
   '@arkade-os/sdk@0.3.3':
     dependencies:
       '@noble/curves': 2.0.0
@@ -6016,7 +6009,7 @@
       '@scure/base': 2.0.0
       '@scure/btc-signer': 2.0.1
       bip68: 1.0.4
-=======
+      
   '@anthropic-ai/sdk@0.39.0':
     dependencies:
       '@types/node': 18.19.112
@@ -6028,7 +6021,6 @@
       node-fetch: 2.7.0
     transitivePeerDependencies:
       - encoding
->>>>>>> fd0dd3e7
 
   '@babel/code-frame@7.27.1':
     dependencies:
