import { h402Middleware } from "@bit-gpt/h402/next";
import { paymentDetails } from "./config/paymentDetails";
import { NextResponse } from "next/server";

export const middleware = h402Middleware({
  routes: ["/"],
  paywallRoute: "/paywall",
  paymentDetails,
  onSuccess: async (request, facilitatorResponse) => {
    const prompt = request.nextUrl.searchParams.get("prompt");
    const txHash = facilitatorResponse.data?.txHash;
    const baseUrl = request.nextUrl.origin;

    const errorRedirectUrl = new URL("/", baseUrl);

    if (!prompt || prompt.length > 30 || !txHash) {
<<<<<<< HEAD
      return NextResponse.rewrite(errorRedirectUrl, { status: 302 });
    }
    try {
      const saveTxResponse = await fetch(
        process.env.API_URL! + "/api/handle-tx",
        {
          method: "POST",
          headers: {
            "Content-Type": "application/json",
          },
          body: JSON.stringify({ txHash }),
        }
      );

      if (!saveTxResponse.ok) {
        return NextResponse.redirect(errorRedirectUrl, { status: 302 });
      }
    } catch (error) {
      return NextResponse.redirect(errorRedirectUrl, { status: 302 });
    }

    request.nextUrl.searchParams.delete("402base64");
=======
      return NextResponse.redirect(errorRedirectUrl, { status: 302 });
    }

    const saveTxResponse = await fetch(process.env.API_URL! + "/api/handle-tx", {
      method: "POST",
      headers: {
        "Content-Type": "application/json",
      },
      body: JSON.stringify({ txHash }),
    });

    if (!saveTxResponse.ok) {
      return NextResponse.redirect(errorRedirectUrl, { status: 302 });
    }
>>>>>>> 5c09c3e6

    return NextResponse.next();
  },
});

export const config = {
  matcher: "/",
};<|MERGE_RESOLUTION|>--- conflicted
+++ resolved
@@ -14,9 +14,9 @@
     const errorRedirectUrl = new URL("/", baseUrl);
 
     if (!prompt || prompt.length > 30 || !txHash) {
-<<<<<<< HEAD
       return NextResponse.rewrite(errorRedirectUrl, { status: 302 });
     }
+    
     try {
       const saveTxResponse = await fetch(
         process.env.API_URL! + "/api/handle-tx",
@@ -37,22 +37,6 @@
     }
 
     request.nextUrl.searchParams.delete("402base64");
-=======
-      return NextResponse.redirect(errorRedirectUrl, { status: 302 });
-    }
-
-    const saveTxResponse = await fetch(process.env.API_URL! + "/api/handle-tx", {
-      method: "POST",
-      headers: {
-        "Content-Type": "application/json",
-      },
-      body: JSON.stringify({ txHash }),
-    });
-
-    if (!saveTxResponse.ok) {
-      return NextResponse.redirect(errorRedirectUrl, { status: 302 });
-    }
->>>>>>> 5c09c3e6
 
     return NextResponse.next();
   },
